import os
import io
import base64
import tempfile
import traceback
from typing import List, Dict, Any

import numpy as np
import torch
import scipy.io.wavfile
import soundfile as sf
from fastapi import FastAPI, File, UploadFile, HTTPException
from fastapi.responses import JSONResponse
from transformers import Qwen2_5_VLForConditionalGeneration, AutoProcessor
from qwen_vl_utils import process_vision_info
from diffusers import AudioLDM2Pipeline

from pann_search import AudioSimilaritySearcher

app = FastAPI(
    title="Frame-to-Audio Similarity API",
    description="Upload a sequence of JPG frames to get audio descriptions and find similar audio clips",
    version="1.0.0"
)

# Global variables to store models (loaded once)
qwen_model = None
qwen_processor = None
audioldm_pipe = None
audio_searcher = None

def initialize_models():
    """Initialize all models on startup"""
    global qwen_model, qwen_processor, audioldm_pipe, audio_searcher
    
    print("Loading Qwen2.5-VL model...")
    qwen_model = Qwen2_5_VLForConditionalGeneration.from_pretrained(
        "Qwen/Qwen2.5-VL-7B-Instruct",
        device_map="auto",
        attn_implementation="sdpa",
        cache_dir="/media/volume/sunhacks"
    )
    
    qwen_processor = AutoProcessor.from_pretrained(
        "Qwen/Qwen2.5-VL-7B-Instruct", 
        cache_dir="/media/volume/sunhacks"
    )
    
    print("Loading AudioLDM2 model...")
    audioldm_pipe = AudioLDM2Pipeline.from_pretrained(
        "cvssp/audioldm2", 
        torch_dtype=torch.float16, 
        cache='/media/volume/sunhacks'
    )
    audioldm_pipe = audioldm_pipe.to(qwen_model.device)
    
    print("Models loaded successfully!")

    ensure_audio_searcher()


def ensure_audio_searcher():
    global audio_searcher
    if audio_searcher is None:
        print("Initializing audio similarity searcher...")
        audio_searcher = AudioSimilaritySearcher()
        print("Audio similarity searcher ready!")

@app.on_event("startup")
async def startup_event():
    """Initialize models when the API starts"""
    initialize_models()

@app.get("/")
async def root():
    """Health check endpoint"""
    return {"message": "Video-to-Audio Similarity API is running"}

@app.post("/process_frames")
async def process_frames(frames: List[UploadFile] = File(...)):
    """
    Upload a sequence of JPG frames and get similar audio clips.
    
    This endpoint:
    1. Receives a sequence of JPG frame files
    2. Uses Qwen2.5-VL to generate audio description from the frame sequence
    3. Uses AudioLDM2 to synthesize audio from description
    4. Searches for similar audio clips using PANN embeddings
    5. Returns the top 3 most similar audio clips
    """
    
    # Validate number of frames
    if not frames or len(frames) == 0:
        raise HTTPException(
            status_code=400, 
            detail="At least one frame must be provided"
        )
    
    if len(frames) > 20:  # Reasonable limit to prevent abuse
        raise HTTPException(
            status_code=400, 
            detail="Maximum 20 frames allowed"
        )
    
    # Validate file types
<<<<<<< HEAD
    # for frame in frames:
    #     if not frame.filename.lower().endswith(('.jpg', '.jpeg')):
    #         raise HTTPException(
    #             status_code=400, 
    #             detail=f"Only JPG files are supported. Invalid file: {frame.filename}"
    #         )
=======
    for frame in frames:
        if not frame.filename.lower().endswith(('.jpg', '.jpeg', '.png')):
            raise HTTPException(
                status_code=400, 
                detail=f"Only JPG or PNG files are supported. Invalid file: {frame.filename}"
            )
>>>>>>> 19698794
    
    temp_frame_paths = []
    temp_audio_path = None
    
    try:
        # Save uploaded frames to temporary files
        print(f"Processing {len(frames)} frames")
        for i, frame in enumerate(frames):
            original_ext = os.path.splitext(frame.filename or "frame.jpg")[1] or ".jpg"
            with tempfile.NamedTemporaryFile(delete=False, suffix=original_ext) as temp_frame:
                temp_frame_path = temp_frame.name
                temp_frame_paths.append(temp_frame_path)
                content = await frame.read()
                temp_frame.write(content)
                print(f"Saved frame {i+1}: {frame.filename}")
        
        # Step 1: Generate audio description using Qwen2.5-VL
        print("Generating audio description from frame sequence...")
        
        # Use direct file paths instead of file:// URIs for QwenVL
        # The model expects local file paths, HTTP URLs, or base64 strings, not file:// scheme
        conversation = [
            {
                "role": "user",
                "content": [
                    {
                        "type": "video",
                        "video": temp_frame_paths,  # Pass direct file paths
                    },
                    {"type": "text", "text": "Describe the sound that would come out of this video."},
                ],
            }
        ]
        
        # Process vision info from the original conversation structure (not the template)
        image_inputs, video_inputs, video_kwargs = process_vision_info(conversation, return_video_kwargs=True)
        
        # Get the text template for tokenization
        text = qwen_processor.apply_chat_template(
            conversation,
            tokenize=False,
            add_generation_prompt=True,
        )
        
        # Now tokenize and create inputs
        inputs = qwen_processor(
            text=[text],
            images=image_inputs,
            videos=video_inputs,
            padding=True,
            return_tensors="pt",
            **video_kwargs,
        )
        inputs = inputs.to("cuda")
        
        # Generate description
        generated_ids = qwen_model.generate(**inputs, max_new_tokens=128)
        generated_ids_trimmed = [
            out_ids[len(in_ids) :] for in_ids, out_ids in zip(inputs.input_ids, generated_ids)
        ]
        output_text = qwen_processor.batch_decode(
            generated_ids_trimmed, skip_special_tokens=True, clean_up_tokenization_spaces=False
        )
        
        audio_description = output_text[0] if output_text else "ambient sound"
        print(f"Generated description: {audio_description}")
        
        # Step 2: Generate synthetic audio using AudioLDM2
        print("Synthesizing audio from description...")
        negative_prompt = "Low quality."
        generator = torch.Generator(qwen_model.device.type).manual_seed(0)
        
        audio = audioldm_pipe(
            audio_description,
            negative_prompt=negative_prompt,
            num_inference_steps=200,
            audio_length_in_s=10.0,
            num_waveforms_per_prompt=1,  # Generate only 1 for efficiency
            generator=generator,
        ).audios
        
        # Save synthesized audio to temporary file
        with tempfile.NamedTemporaryFile(delete=False, suffix='.wav') as temp_audio:
            temp_audio_path = temp_audio.name
            scipy.io.wavfile.write(temp_audio_path, rate=16000, data=audio[0])
        
        print("Audio synthesized successfully")
        
        # Step 3: Search for similar audio clips using PANN embeddings
        print("Searching for similar audio clips...")

        if audio_searcher is None:
            print("Audio searcher not yet initialized. Initializing now...")
            ensure_audio_searcher()

        similar_clips = audio_searcher.search_similar_audio(
            audio_path=temp_audio_path,
            top_k=3,
            similarity_threshold=0.3  # Lower threshold to ensure we get results
        )

        print(f"Found {len(similar_clips)} similar clips")

        # Encode generated audio
        generated_audio_payload = None
        if audio and len(audio) > 0:
            try:
                print(f"Encoding generated audio: shape={audio[0].shape}")
                generated_buffer = io.BytesIO()
                scipy.io.wavfile.write(generated_buffer, rate=16000, data=audio[0])
                generated_buffer.seek(0)
                generated_bytes = generated_buffer.read()
                
                generated_audio_payload = {
                    "filename": "generated_soundscape.wav",
                    "sample_rate": 16000,
                    "content_base64": base64.b64encode(generated_bytes).decode("utf-8"),
                }
                print(f"Successfully encoded generated audio ({len(generated_bytes)} bytes)")
                
            except Exception as gen_audio_error:
                print(f"Error encoding generated audio: {gen_audio_error}")
                import traceback
                traceback.print_exc()
        else:
            print("No generated audio available")

        # Collect similar clip payloads with audio bytes
        similar_clip_payloads = []
        for i, clip in enumerate(similar_clips):
            print(f"Processing similar clip {i+1}/{len(similar_clips)}: {clip.get('fname')}")
            
            clip_payload = {
                "fname": clip.get("fname"),
                "similarity": clip.get("similarity"),
                "metadata": clip.get("metadata", {}),
                "split": clip.get("split"),
            }

            # Try to retrieve audio data
            audio_tuple = None
            if audio_searcher is not None and clip.get("fname"):
                try:
                    print(f"Attempting to retrieve audio data for {clip['fname']}")
                    
                    # First, check if the audio info exists
                    audio_info = audio_searcher.get_audio_info(clip["fname"])
                    if audio_info:
                        print(f"Audio info for {clip['fname']}: {audio_info}")
                    else:
                        print(f"No audio info found for {clip['fname']}")
                    
                    # Try to get the actual audio data
                    audio_tuple = audio_searcher.get_audio_data(clip["fname"])
                    if audio_tuple:
                        print(f"Successfully retrieved audio data for {clip['fname']}")
                    else:
                        print(f"No audio data found for {clip['fname']} - may not be stored in database")
                        
                except Exception as retrieval_error:
                    print(f"Error retrieving audio data for {clip.get('fname')}: {retrieval_error}")
                    import traceback
                    traceback.print_exc()

            if audio_tuple:
                try:
                    audio_array, sample_rate = audio_tuple
                    print(f"Audio data: shape={audio_array.shape}, sample_rate={sample_rate}")
                    
                    buffer = io.BytesIO()
                    sf.write(buffer, audio_array, sample_rate, format="WAV")
                    buffer.seek(0)
                    audio_bytes = buffer.read()
                    
                    clip_payload.update({
                        "sample_rate": sample_rate,
                        "content_base64": base64.b64encode(audio_bytes).decode("utf-8"),
                    })
                    print(f"Successfully encoded audio for {clip['fname']} ({len(audio_bytes)} bytes)")
                    
                except Exception as encoding_error:
                    print(f"Error encoding audio for {clip['fname']}: {encoding_error}")
                    import traceback
                    traceback.print_exc()
                    clip_payload.update({"sample_rate": None, "content_base64": None})
            else:
                print(f"No audio data available for {clip['fname']} - creating placeholder")
                
                # Create a short placeholder audio (1 second of silence)
                try:
                    placeholder_duration = 1.0  # seconds
                    placeholder_sample_rate = 16000
                    placeholder_samples = int(placeholder_duration * placeholder_sample_rate)
                    placeholder_audio = np.zeros(placeholder_samples, dtype=np.float32)
                    
                    # Add a small beep to indicate this is a placeholder
                    beep_freq = 440  # A4 note
                    beep_duration = 0.1  # 100ms beep
                    beep_samples = int(beep_duration * placeholder_sample_rate)
                    t = np.linspace(0, beep_duration, beep_samples)
                    beep = 0.1 * np.sin(2 * np.pi * beep_freq * t)
                    placeholder_audio[:beep_samples] = beep
                    
                    buffer = io.BytesIO()
                    sf.write(buffer, placeholder_audio, placeholder_sample_rate, format="WAV")
                    buffer.seek(0)
                    placeholder_bytes = buffer.read()
                    
                    clip_payload.update({
                        "sample_rate": placeholder_sample_rate,
                        "content_base64": base64.b64encode(placeholder_bytes).decode("utf-8"),
                        "is_placeholder": True,  # Flag to indicate this is a placeholder
                    })
                    print(f"Created placeholder audio for {clip['fname']} ({len(placeholder_bytes)} bytes)")
                    
                except Exception as placeholder_error:
                    print(f"Error creating placeholder audio for {clip['fname']}: {placeholder_error}")
                    clip_payload.update({"sample_rate": None, "content_base64": None})

            similar_clip_payloads.append(clip_payload)

        # Format response
        frame_filenames = [frame.filename for frame in frames]
        response = {
            "frame_filenames": frame_filenames,
            "num_frames": len(frames),
            "audio_description": audio_description,
            "generated_audio": generated_audio_payload,
            "similar_clips": similar_clip_payloads,
            "total_results": len(similar_clip_payloads)
        }
        print(response)
        
        return JSONResponse(content=response)
        
    except Exception as e:
        print(f"Error processing video: {str(e)}")
        print(traceback.format_exc())
        raise HTTPException(
            status_code=500,
            detail=f"Error processing video: {str(e)}"
        )
    
    finally:
        # Clean up temporary files
        for temp_frame_path in temp_frame_paths:
            if os.path.exists(temp_frame_path):
                try:
                    os.unlink(temp_frame_path)
                except Exception as e:
                    print(f"Warning: Could not delete temp frame file: {e}")
        
        if temp_audio_path and os.path.exists(temp_audio_path):
            try:
                os.unlink(temp_audio_path)
            except Exception as e:
                print(f"Warning: Could not delete temp audio file: {e}")

@app.get("/health")
async def health_check():
    """Detailed health check with model status"""
    try:
        models_loaded = all([
            qwen_model is not None,
            qwen_processor is not None,
            audioldm_pipe is not None
        ])
        
        return {
            "status": "healthy" if models_loaded else "initializing",
            "models_loaded": models_loaded,
            "qwen_model": qwen_model is not None,
            "qwen_processor": qwen_processor is not None,
            "audioldm_pipeline": audioldm_pipe is not None
        }
    except Exception as e:
        return {
            "status": "error",
            "error": str(e)
        }

if __name__ == "__main__":
    import uvicorn
    uvicorn.run(app, host="0.0.0.0", port=8000)<|MERGE_RESOLUTION|>--- conflicted
+++ resolved
@@ -103,21 +103,12 @@
         )
     
     # Validate file types
-<<<<<<< HEAD
     # for frame in frames:
     #     if not frame.filename.lower().endswith(('.jpg', '.jpeg')):
     #         raise HTTPException(
     #             status_code=400, 
     #             detail=f"Only JPG files are supported. Invalid file: {frame.filename}"
     #         )
-=======
-    for frame in frames:
-        if not frame.filename.lower().endswith(('.jpg', '.jpeg', '.png')):
-            raise HTTPException(
-                status_code=400, 
-                detail=f"Only JPG or PNG files are supported. Invalid file: {frame.filename}"
-            )
->>>>>>> 19698794
     
     temp_frame_paths = []
     temp_audio_path = None
